--- conflicted
+++ resolved
@@ -115,17 +115,10 @@
     namespace.min_shift = np.zeros(3)
     namespace.max_shift = np.zeros(3)
 
-<<<<<<< HEAD
-    print 'calculating frame alignment ...'
-    namespace.count = 0
-    namespace.progress = ProgressBar(
-        dataset.num_sequences*seq.shape[0]*seq.shape[1])
-=======
     print('calculating frame alignment ...')
     namespace.count = 0
     namespace.progress = ProgressBar(
         dataset.num_sequences*dataset.num_frames*dataset.frame_shape[0])
->>>>>>> 432cb351
 
     lock = multiprocessing.Lock()
     if n_processes > 1:
