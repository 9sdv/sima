--- conflicted
+++ resolved
@@ -1226,11 +1226,7 @@
 from scipy.ndimage.filters import gaussian_filter
 from scipy.ndimage.filters import rank_filter
 from scipy.signal import wiener
-<<<<<<< HEAD
-class _FilteredSequence(_WrapperSequence):
-=======
 class _RankFilteredSequence(_WrapperSequence):
->>>>>>> 432cb351
     """Sequence for applying a NaN Mean along one of the dimensions.
 
     Parameters
@@ -1241,23 +1237,12 @@
     """
 
     def __init__(self, base, axis=0):
-<<<<<<< HEAD
-        super(_FilteredSequence, self).__init__(base)
-        self._axis = axis
-        self._shape = self._base.shape
-        self._channels = range(self._base.shape[-1])
-        #self._filter_func = median_filter
-        self._filter_func = self.func2
-        #self._kwargs = {'size': (4,4)}
-        self._kwargs = {}
-=======
         super(_RankFilteredSequence, self).__init__(base)
         self._axis = axis
         self._shape = self._base.shape
         self._channels = range(self._base.shape[-1])
         self._kwargs = {}
         self.times = 8
->>>>>>> 432cb351
         if len(self._channels) == 3:
             self._channels = [1]
 
@@ -1268,106 +1253,7 @@
         img = median_filter(img, (4,4))
         return f(img)
 
-<<<<<<< HEAD
-    def func2(self, img):
-        return rank_filter(img, int(0.8*4**2), size=(4,4))
-
-    def _filter(self, frame):
-        for plane in xrange(self.shape[1]):
-            for channel in self._channels:
-                frame[plane, :, :, channel] = self._filter_func(frame[plane, :, :, channel],
-                                                      **self._kwargs)
-
-        return frame
-
-    def _filter2(self, slice_):
-        r = 4
-        frame = np.zeros(self.shape[1:])
-        for plane in xrange(self.shape[1]):
-            for channel in self._channels:
-                frame[plane, :, :, channel] = rank_filter(
-                    slice_[:,plane,:,:,channel], int(0.8*5*r*r), size=(5,r,r))[0]
-
-        return frame
-
-    def _get_frame2(self, t):
-        frame = self._base._get_frame(t)
-        return self._filter2(frame)
-
-    def _get_frame(self, t):
-        try:
-            slice_ = np.array(self._base[t:t+5])
-        except:
-            slice_ = np.array(self._base[t-5:t])
-
-        return self._filter2(slice_)
-
-    def __iter__(self):
-        for frame in self._base:
-            yield self._filter(frame)
-
-    @property
-    def shape(self):
-        return self._shape
-
-    def __len__(self):
-        return len(self._base)
-
-    def _todict(self, savedir=None):
-        return {
-            '__class__': self.__class__,
-            'base': self._base._todict(savedir),
-            'axis': self._axis
-        }
-
-class _RankFilteredSequence(_WrapperSequence):
-    """Sequence for applying a NaN Mean along one of the dimensions.
-
-    Parameters
-    ----------
-    base : Sequence
-    axis : axis to perform nanmean along
-
-    """
-
-    def __init__(self, base, axis=0):
-        super(_RankFilteredSequence, self).__init__(base)
-        self._axis = axis
-        self._shape = self._base.shape
-        self._channels = range(self._base.shape[-1])
-        self._kwargs = {}
-        self.times = 16
-        if len(self._channels) == 3:
-            self._channels = [1]
-
-
-    def func(self, img):
-        #img = gaussian_filter(img, 1)
-        f = np.vectorize(lambda x: x**2, otypes=[np.float])
-        img = median_filter(img, (4,4))
-        return f(img)
-
-    def _filter2(self, slice_):
-        r = 4
-        frame = np.zeros(self.shape[1:])
-        for plane in xrange(self.shape[1]):
-            for channel in self._channels:
-                frame[plane, :, :, channel] = rank_filter(
-                    slice_[:,plane,:,:,channel], int(0.8*5*r*r), size=(5,r,r))[0]
-
-        return frame
-
-    def _filter(self, slice_):
-        r = 1
-        frame = np.zeros(self.shape[1:])
-        for plane in xrange(self.shape[1]):
-            for channel in self._channels:
-                frame[plane, :, :, channel] = rank_filter(
-                    slice_[:,plane,:,:,channel], int(0.8*self.times*r*r), size=(self.times,r,r))[0]
-
-        return frame
-
-=======
+
     def _filter2(self, slice_):
         r = 4
         frame = np.zeros(self.shape[1:])
@@ -1388,8 +1274,6 @@
 
         return frame
 
->>>>>>> 432cb351
-
     def _get_frame(self, t):
         try:
             slice_ = np.array(self._base[t:t+self.times])
@@ -1487,23 +1371,12 @@
 
 
     def _get_frame(self, t):
-<<<<<<< HEAD
         t = max(0, t)
-        try:
-            frame = np.nanmean(self._base[t*self._factor:(t+1)*self._factor], axis=0)
-        except:
-            import pdb; pdb.set_trace()
-        return frame
-
-    def __iter__(self):
-        for t in xrange(self.shape[0]):
-=======
         frame = np.nanmean(self._base[t*self._factor:(t+1)*self._factor], axis=0)
         return frame
 
     def __iter__(self):
         for t in range(self.shape[0]):
->>>>>>> 432cb351
             yield self._get_frame(t)
 
     @property
@@ -2059,22 +1932,14 @@
         super(_DsSequence, self).__init__(base)
 
         r = np.zeros([base.shape[3]]*2)
-<<<<<<< HEAD
-        for i in xrange(ds_factor):
-=======
         for i in range(ds_factor):
->>>>>>> 432cb351
             np.fill_diagonal(r[i:], 1.0/ds_factor)
         r = r[:,::ds_factor]
         self._r = r
 
         l = np.zeros([base.shape[2]]*2)
         np.fill_diagonal(l, 1.0/ds_factor)
-<<<<<<< HEAD
-        for i in xrange(ds_factor):
-=======
         for i in range(ds_factor):
->>>>>>> 432cb351
             np.fill_diagonal(l[:,i:], 1.0/ds_factor)
         l = l[::ds_factor]
         self._l = l
