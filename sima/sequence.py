--- conflicted
+++ resolved
@@ -901,14 +901,6 @@
                     else:
                         frame[mask, c] = np.nan
             elif len(outer) == 3:  # (planes, yx, channels)
-<<<<<<< HEAD
-                planes = \
-                    list(range(frame.shape[-1])) if outer[
-                        0] is None else outer[0]
-                for p in planes:
-                    if outer[1] is None:
-                        frame[p][:, :, outer[2]] = np.nan
-=======
                 planes, mask, channels = outer
                 if planes is None:
                     planes = range(frame.shape[0])
@@ -917,7 +909,6 @@
                         int(planes)
                     except TypeError:
                         pass
->>>>>>> 561197ab
                     else:
                         planes = [planes]
                 if channels is None:
