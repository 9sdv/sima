--- conflicted
+++ resolved
@@ -3,7 +3,6 @@
 from __future__ import division
 from __future__ import unicode_literals
 from builtins import str
-from builtins import map
 from builtins import input
 from builtins import zip
 from builtins import range
@@ -616,15 +615,6 @@
             Whether to scale the values to use the full range of the
             output format. Defaults to False.
         """
-<<<<<<< HEAD
-        def depth(L):
-            return isinstance(L, collections.Sequence) and \
-                (not isinstance(L, str)) and max(list(map(depth, L))) + 1
-        if (fmt in ['TIFF16', 'TIFF8']) and not depth(filenames) == 3:
-            raise ValueError
-        if fmt == 'HDF5' and not depth(filenames) == 1:
-            raise ValueError
-=======
         try:
             depth = np.array(filenames).ndim
         except:
@@ -633,7 +623,6 @@
             raise TypeError('Improperly formatted filenames')
         if fmt == 'HDF5' and not np.array(filenames).ndim == 1:
             raise TypeError('Improperly formatted filenames')
->>>>>>> 5d3e5bf7
         for sequence, fns in zip(self, filenames):
             sequence.export(fns, fmt, fill_gaps, self.channel_names)
 
