#!/usr/bin/env python
"""
runtests.py [OPTIONS] [-- ARGS]

Run tests, building the project first.

Examples::

    $ python runtests.py
    $ python runtests.py -s {SAMPLE_SUBMODULE}
    $ python runtests.py -t {SAMPLE_TEST}
    $ python runtests.py --ipython
    $ python runtests.py --python somescript.py
    $ python runtests.py --bench

Run a debugger:

    $ gdb --args python runtests.py [...other args...]

Generate C code coverage listing under build/lcov/:
(requires http://ltp.sourceforge.net/coverage/lcov.php)

    $ python runtests.py --gcov [...other args...]
    $ python runtests.py --lcov-html

"""

import sys
import os

import shutil
import subprocess
import time
import imp
from argparse import ArgumentParser, REMAINDER
<<<<<<< HEAD
=======

>>>>>>> 230548c0
#
# This is a generic test runner script for projects using Numpy's test
# framework. Change the following values to adapt to your project:
#

PROJECT_MODULE = "sima"
PROJECT_ROOT_FILES = ['sima', 'license.txt', 'setup.py']
SAMPLE_TEST = "sima/tests/test_imaging.py:test_ImagingDataset_2d"
SAMPLE_SUBMODULE = "motion"

EXTRA_PATH = ['/usr/lib/ccache', '/usr/lib/f90cache',
              '/usr/local/lib/ccache', '/usr/local/lib/f90cache']

# ---------------------------------------------------------------------

if __doc__ is None:
    __doc__ = "Run without -OO if you want usage info"
else:
    __doc__ = __doc__.format(**globals())

<<<<<<< HEAD

=======
>>>>>>> 230548c0
# In case we are run from the source directory, we don't want to import the
# project from there:
sys.path.pop(0)

ROOT_DIR = os.path.abspath(os.path.join(os.path.dirname(__file__)))


def main(argv):
    parser = ArgumentParser(usage=__doc__.lstrip())
    parser.add_argument("--verbose", "-v", action="count", default=1,
                        help="more verbosity")
    parser.add_argument(
        "--no-build",
        "-n",
        action="store_true",
        default=False,
        help="do not build the project (use system installed version)")
    parser.add_argument(
        "--build-only",
        "-b",
        action="store_true",
        default=False,
        help="just build, do not run any tests")
    parser.add_argument("--doctests", action="store_true", default=False,
                        help="Run doctests in module")
    parser.add_argument(
        "--coverage",
        action="store_true",
        default=False,
        help=(
            "report coverage of project code. HTML output goes "
            "under build/coverage"))
    parser.add_argument(
        "--gcov",
        action="store_true",
        default=False,
        help=(
            "enable C code coverage via gcov (requires GCC). "
            "gcov output goes to build/**/*.gc*"))
    parser.add_argument("--lcov-html", action="store_true", default=False,
                        help=("produce HTML for C code coverage information "
                              "from a previous run with --gcov. "
                              "HTML output goes to build/lcov/"))
    parser.add_argument("--mode", "-m", default="fast",
                        help="'fast', 'full', or something that could be "
                             "passed to nosetests -A [default: fast]")
    parser.add_argument(
        "--submodule",
        "-s",
        default=None,
        help="Submodule whose tests to run (cluster, constants, ...)")
    parser.add_argument("--pythonpath", "-p", default=None,
                        help="Paths to prepend to PYTHONPATH")
    parser.add_argument("--tests", "-t", action='append',
                        help="Specify tests to run")
    parser.add_argument("--python", action="store_true",
                        help="Start a Python shell with PYTHONPATH set")
    parser.add_argument("--ipython", "-i", action="store_true",
                        help="Start IPython shell with PYTHONPATH set")
    parser.add_argument("--shell", action="store_true",
                        help="Start Unix shell with PYTHONPATH set")
    parser.add_argument("--debug", "-g", action="store_true",
                        help="Debug build")
    parser.add_argument("--show-build-log", action="store_true",
                        help="Show build output rather than using a log file")
    parser.add_argument("--bench", action="store_true",
                        help="Run benchmark suite instead of test suite")
    parser.add_argument("args", metavar="ARGS", default=[], nargs=REMAINDER,
                        help="Arguments to pass to Nose, Python or shell")
    args = parser.parse_args(argv)

    if args.lcov_html:
        # generate C code coverage output
        lcov_generate()
        sys.exit(0)

    if args.pythonpath:
        for p in reversed(args.pythonpath.split(os.pathsep)):
            sys.path.insert(0, p)

    if args.gcov:
        gcov_reset_counters()

    if not args.no_build:
        site_dir = build_project(args)
        sys.path.insert(0, site_dir)
        os.environ['PYTHONPATH'] = site_dir

    extra_argv = args.args[:]
    if extra_argv and extra_argv[0] == '--':
        extra_argv = extra_argv[1:]

    if args.python:
        if extra_argv:
            # Don't use subprocess, since we don't want to include the
            # current path in PYTHONPATH.
            sys.argv = extra_argv
            with open(extra_argv[0], 'r') as f:
                script = f.read()
            sys.modules['__main__'] = imp.new_module('__main__')
            ns = dict(__name__='__main__',
                      __file__=extra_argv[0])
            exec_(script, ns)
            sys.exit(0)
        else:
            import code
            code.interact()
            sys.exit(0)

    if args.ipython:
        import IPython
        IPython.embed(user_ns={})
        sys.exit(0)

    if args.shell:
        shell = os.environ.get('SHELL', 'sh')
        print("Spawning a Unix shell...")
        os.execv(shell, [shell] + extra_argv)
        sys.exit(1)

    if args.coverage:
        dst_dir = os.path.join(ROOT_DIR, 'build', 'coverage')
        fn = os.path.join(dst_dir, 'coverage_html.js')
        if os.path.isdir(dst_dir) and os.path.isfile(fn):
            shutil.rmtree(dst_dir)
        extra_argv += ['--cover-html',
                       '--cover-html-dir=' + dst_dir]

    test_dir = os.path.join(ROOT_DIR, 'build', 'test')

    if args.build_only:
        sys.exit(0)
    elif args.submodule:
        modname = PROJECT_MODULE + '.' + args.submodule
        try:
            __import__(modname)
            if args.bench:
                test = sys.modules[modname].bench
            else:
                test = sys.modules[modname].test
        except (ImportError, KeyError, AttributeError) as e:
            print("Cannot run tests for %s (%s)" % (modname, e))
            sys.exit(2)
    elif args.tests:
        def fix_test_path(x):
            # fix up test path
            p = x.split(':')
            p[0] = os.path.relpath(os.path.abspath(p[0]),
                                   test_dir)
            return ':'.join(p)

        tests = [fix_test_path(x) for x in args.tests]

        def test(*a, **kw):
            extra_argv = kw.pop('extra_argv', ())
            extra_argv = extra_argv + tests[1:]
            kw['extra_argv'] = extra_argv
            from numpy.testing import Tester
            if args.bench:
                return Tester(tests[0]).bench(*a, **kw)
            else:
                return Tester(tests[0]).test(*a, **kw)
    else:
        __import__(PROJECT_MODULE)
        if args.bench:
            test = sys.modules[PROJECT_MODULE].bench
        else:
            test = sys.modules[PROJECT_MODULE].test

    # Run the tests under build/test
    try:
        shutil.rmtree(test_dir)
    except OSError:
        pass
    try:
        os.makedirs(test_dir)
    except OSError:
        pass

    cwd = os.getcwd()
    try:
        os.chdir(test_dir)
        if args.bench:
            result = test(args.mode,
                          verbose=args.verbose,
                          extra_argv=extra_argv)
        else:
            result = test(args.mode,
                          verbose=args.verbose,
                          extra_argv=extra_argv,
                          doctests=args.doctests,
                          coverage=args.coverage)
    finally:
        os.chdir(cwd)

    if isinstance(result, bool):
        sys.exit(0 if result else 1)
    elif result.wasSuccessful():
        sys.exit(0)
    else:
        sys.exit(1)


def build_project(args):
    """
    Build a dev version of the project.

    Returns
    -------
    site_dir
        site-packages directory where it was installed

    """

    root_ok = [os.path.exists(os.path.join(ROOT_DIR, fn))
               for fn in PROJECT_ROOT_FILES]
    if not all(root_ok):
        print("To build the project, run runtests.py in "
              "git checkout or unpacked source")
        sys.exit(1)

    dst_dir = os.path.join(ROOT_DIR, 'build', 'testenv')

    env = dict(os.environ)
    cmd = [sys.executable, 'setup.py']

    # Always use ccache, if installed
    env['PATH'] = os.pathsep.join(
        EXTRA_PATH + env.get('PATH', '').split(os.pathsep))

    if args.debug or args.gcov:
        # assume everyone uses gcc/gfortran
        env['OPT'] = '-O0 -ggdb'
        env['FOPT'] = '-O0 -ggdb'
        if args.gcov:
            import distutils.sysconfig
            cvars = distutils.sysconfig.get_config_vars()
            env['OPT'] = '-O0 -ggdb'
            env['FOPT'] = '-O0 -ggdb'
            env['CC'] = cvars['CC'] + ' --coverage'
            env['CXX'] = cvars['CXX'] + ' --coverage'
            env['F77'] = 'gfortran --coverage '
            env['F90'] = 'gfortran --coverage '
            env['LDSHARED'] = cvars['LDSHARED'] + ' --coverage'
            env['LDFLAGS'] = " ".join(
                cvars['LDSHARED'].split()[1:]) + ' --coverage'
        cmd += ["build"]

    cmd += ['install', '--prefix=' + dst_dir]

    log_filename = os.path.join(ROOT_DIR, 'build.log')

    if args.show_build_log:
        ret = subprocess.call(cmd, env=env, cwd=ROOT_DIR)
    else:
        log_filename = os.path.join(ROOT_DIR, 'build.log')
        print("Building, see build.log...")
        with open(log_filename, 'w') as log:
            p = subprocess.Popen(cmd, env=env, stdout=log, stderr=log,
                                 cwd=ROOT_DIR)

        # Wait for it to finish, and print something to indicate the
        # process is alive, but only if the log file has grown (to
        # allow continuous integration environments kill a hanging
        # process accurately if it produces no output)
        last_blip = time.time()
        last_log_size = os.stat(log_filename).st_size
        while p.poll() is None:
            time.sleep(0.5)
            if time.time() - last_blip > 60:
                log_size = os.stat(log_filename).st_size
                if log_size > last_log_size:
                    print("    ... build in progress")
                    last_blip = time.time()
                    last_log_size = log_size

        ret = p.wait()

    if ret == 0:
        print("Build OK")
    else:
        if not args.show_build_log:
            with open(log_filename, 'r') as f:
                print(f.read())
            print("Build failed!")
        sys.exit(1)

    from distutils.sysconfig import get_python_lib
    site_dir = get_python_lib(prefix=dst_dir, plat_specific=True)

    return site_dir


#
# GCOV support
#
def gcov_reset_counters():
    print("Removing previous GCOV .gcda files...")
    build_dir = os.path.join(ROOT_DIR, 'build')
    for dirpath, dirnames, filenames in os.walk(build_dir):
        for fn in filenames:
            if fn.endswith('.gcda') or fn.endswith('.da'):
                pth = os.path.join(dirpath, fn)
                os.unlink(pth)

#
# LCOV support
#

LCOV_OUTPUT_FILE = os.path.join(ROOT_DIR, 'build', 'lcov.out')
LCOV_HTML_DIR = os.path.join(ROOT_DIR, 'build', 'lcov')


def lcov_generate():
    try:
        os.unlink(LCOV_OUTPUT_FILE)
    except OSError:
        pass
    try:
        shutil.rmtree(LCOV_HTML_DIR)
    except OSError:
        pass

    print("Capturing lcov info...")
    subprocess.call(['lcov', '-q', '-c',
                     '-d', os.path.join(ROOT_DIR, 'build'),
                     '-b', ROOT_DIR,
                     '--output-file', LCOV_OUTPUT_FILE])

    print("Generating lcov HTML output...")
    ret = subprocess.call(['genhtml', '-q', LCOV_OUTPUT_FILE,
                           '--output-directory', LCOV_HTML_DIR,
                           '--legend', '--highlight'])
    if ret != 0:
        print("genhtml failed!")
    else:
        print("HTML output generated under build/lcov/")


#
# Python 3 support
#

if sys.version_info[0] >= 3:
    import builtins
    exec_ = getattr(builtins, "exec")
else:
    def exec_(code, globs=None, locs=None):
        """Execute code in a namespace."""
        if globs is None:
            frame = sys._getframe(1)
            globs = frame.f_globals
            if locs is None:
                locs = frame.f_locals
            del frame
        elif locs is None:
            locs = globs
        exec("""exec code in globs, locs""")

if __name__ == "__main__":
    main(argv=sys.argv[1:])<|MERGE_RESOLUTION|>--- conflicted
+++ resolved
@@ -33,10 +33,7 @@
 import time
 import imp
 from argparse import ArgumentParser, REMAINDER
-<<<<<<< HEAD
-=======
-
->>>>>>> 230548c0
+
 #
 # This is a generic test runner script for projects using Numpy's test
 # framework. Change the following values to adapt to your project:
@@ -57,10 +54,6 @@
 else:
     __doc__ = __doc__.format(**globals())
 
-<<<<<<< HEAD
-
-=======
->>>>>>> 230548c0
 # In case we are run from the source directory, we don't want to import the
 # project from there:
 sys.path.pop(0)
