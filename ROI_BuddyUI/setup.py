--- conflicted
+++ resolved
@@ -1,71 +1,3 @@
-<<<<<<< HEAD
-#NOTE: NEED TO COPY .DLLs FROM SHAPELY INTO THE DIST DIRECTORY AFTER BUILDING
-"""
-Setup script for building the ROI Buddy GUI
-
-Things to note:
--- This should be build from a machine with a patched version of guiqwt.baseplot.py:
-        def add_item_with_z_offset(self, item, zoffset):
-        ""
-        Add a plot *item* instance within a specified z range, over *zmin*
-        ""
-        zlist = sorted([_it.z() for _it in self.items
-                        if _it.z() >= zoffset]+[zoffset-1])
-        dzlist = np.argwhere(np.diff(zlist) > 1)
-        if len(dzlist) == 0:
-            z = max(zlist)+1
-        else:
-            z = zlist[dzlist[0,0]]+1
-        self.add_item(item, z=z)
-
--- Due to a shapely error, the geos.dll and geos_c.dll files need to be copied into dist manually
-
-
---CTYPES PATCH HERE
-"""
-
-from guidata import disthelpers as dh
-from shutil import copy, copytree
-from os.path import join
-import zipfile as zf
-
-TARGET_DIR = './dist'
-
-INCLUDES = ['numpy', 'cPickle', 'sima', 'sima.iterables', 'sima.ROI', 'sima.segment', 'sima.imaging',
-            'scipy', 'scipy.cluster.vq', 'scipy.misc', 'scipy.ndimage',
-            'scipy.ndimage.filters', 'skimage', 'skimage.color', 'skimage.draw',
-            'skimage.feature', 'skimage.filter', 'skimage.measure', 'skimage.morphology',
-            'skimage._shared.interpolation',
-            'skimage.filter.rank.core_cy', 'scipy.special._ufuncs_cxx', 'skimage._shared.geometry',
-            'scipy.sparse.csgraph._validation', 'skimage._shared.transform',
-            'skimage.transform', 'sip', 'PyQt4', 'PyQt4.QtSvg', 'guidata', 'guiqwt']
-
-dist = dh.Distribution()
-
-dist.setup(name='ROI_Buddy',
-           version='0.2.0',
-           description='ROI Buddy GUI',
-           script='roi_buddy.py',
-           target_name='ROI_Buddy.exe',
-           target_dir=TARGET_DIR,
-           icon='icon.ico',
-           includes=INCLUDES)
-
-dist.add_modules('guidata', 'guiqwt')
-dist.build_py2exe()
-
-copy('geos.dll', TARGET_DIR)
-copy('geos_c.dll', TARGET_DIR)
-copy('libtiff.dll', TARGET_DIR)
-#copy('tiff.h', TARGET_DIR)
-copytree('icons', join(TARGET_DIR, 'icons'))
-
-f = zf.ZipFile(join('dist', 'library.zip'), 'a')
-f.write('tiff_h_4_0_3.py', join('libtiff', 'tiff_h_4_0_3.py'))
-f.write('tiff_h_4_0_3.pyo', join('libtiff', 'tiff_h_4_0_3.pyo'))
-f.write('tiff_h_4_0_3.pyc', join('libtiff', 'tiff_h_4_0_3.pyc'))
-f.close()
-=======
 from setuptools import setup
 setup(
     name='ROIBuddy',
@@ -76,5 +8,4 @@
     packages=['ROIBuddy'],
     package_dir={'ROIBuddy': '.'},
     entry_points={'gui_scripts': ['roibuddy = ROIBuddy.roi_buddy:main']}
-)
->>>>>>> c48144db
+)